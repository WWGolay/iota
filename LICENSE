<<<<<<< HEAD
                    GNU AFFERO GENERAL PUBLIC LICENSE
=======
GNU AFFERO GENERAL PUBLIC LICENSE
>>>>>>> f502c3ae
                       Version 3, 19 November 2007

 Copyright (C) 2007 Free Software Foundation, Inc. <https://fsf.org/>
 Everyone is permitted to copy and distribute verbatim copies
 of this license document, but changing it is not allowed.

                            Preamble

  The GNU Affero General Public License is a free, copyleft license for
software and other kinds of works, specifically designed to ensure
cooperation with the community in the case of network server software.

  The licenses for most software and other practical works are designed
to take away your freedom to share and change the works.  By contrast,
our General Public Licenses are intended to guarantee your freedom to
share and change all versions of a program--to make sure it remains free
software for all its users.

  When we speak of free software, we are referring to freedom, not
price.  Our General Public Licenses are designed to make sure that you
have the freedom to distribute copies of free software (and charge for
them if you wish), that you receive source code or can get it if you
want it, that you can change the software or use pieces of it in new
free programs, and that you know you can do these things.

  Developers that use our General Public Licenses protect your rights
with two steps: (1) assert copyright on the software, and (2) offer
you this License which gives you legal permission to copy, distribute
and/or modify the software.

  A secondary benefit of defending all users' freedom is that
improvements made in alternate versions of the program, if they
receive widespread use, become available for other developers to
incorporate.  Many developers of free software are heartened and
encouraged by the resulting cooperation.  However, in the case of
software used on network servers, this result may fail to come about.
The GNU General Public License permits making a modified version and
letting the public access it on a server without ever releasing its
source code to the public.

  The GNU Affero General Public License is designed specifically to
ensure that, in such cases, the modified source code becomes available
to the community.  It requires the operator of a network server to
provide the source code of the modified version running there to the
users of that server.  Therefore, public use of a modified version, on
a publicly accessible server, gives the public access to the source
code of the modified version.

  An older license, called the Affero General Public License and
published by Affero, was designed to accomplish similar goals.  This is
a different license, not a version of the Affero GPL, but Affero has
released a new version of the Affero GPL which permits relicensing under
this license.

  The precise terms and conditions for copying, distribution and
modification follow.

                       TERMS AND CONDITIONS

  0. Definitions.

  "This License" refers to version 3 of the GNU Affero General Public License.

  "Copyright" also means copyright-like laws that apply to other kinds of
works, such as semiconductor masks.

  "The Program" refers to any copyrightable work licensed under this
License.  Each licensee is addressed as "you".  "Licensees" and
"recipients" may be individuals or organizations.

  To "modify" a work means to copy from or adapt all or part of the work
in a fashion requiring copyright permission, other than the making of an
exact copy.  The resulting work is called a "modified version" of the
earlier work or a work "based on" the earlier work.

  A "covered work" means either the unmodified Program or a work based
on the Program.

  To "propagate" a work means to do anything with it that, without
permission, would make you directly or secondarily liable for
infringement under applicable copyright law, except executing it on a
computer or modifying a private copy.  Propagation includes copying,
distribution (with or without modification), making available to the
public, and in some countries other activities as well.

  To "convey" a work means any kind of propagation that enables other
parties to make or receive copies.  Mere interaction with a user through
a computer network, with no transfer of a copy, is not conveying.

  An interactive user interface displays "Appropriate Legal Notices"
to the extent that it includes a convenient and prominently visible
feature that (1) displays an appropriate copyright notice, and (2)
tells the user that there is no warranty for the work (except to the
extent that warranties are provided), that licensees may convey the
work under this License, and how to view a copy of this License.  If
the interface presents a list of user commands or options, such as a
menu, a prominent item in the list meets this criterion.

  1. Source Code.

  The "source code" for a work means the preferred form of the work
for making modifications to it.  "Object code" means any non-source
form of a work.

  A "Standard Interface" means an interface that either is an official
standard defined by a recognized standards body, or, in the case of
interfaces specified for a particular programming language, one that
is widely used among developers working in that language.

  The "System Libraries" of an executable work include anything, other
than the work as a whole, that (a) is included in the normal form of
packaging a Major Component, but which is not part of that Major
Component, and (b) serves only to enable use of the work with that
Major Component, or to implement a Standard Interface for which an
implementation is available to the public in source code form.  A
"Major Component", in this context, means a major essential component
(kernel, window system, and so on) of the specific operating system
(if any) on which the executable work runs, or a compiler used to
produce the work, or an object code interpreter used to run it.

  The "Corresponding Source" for a work in object code form means all
the source code needed to generate, install, and (for an executable
work) run the object code and to modify the work, including scripts to
control those activities.  However, it does not include the work's
System Libraries, or general-purpose tools or generally available free
programs which are used unmodified in performing those activities but
which are not part of the work.  For example, Corresponding Source
includes interface definition files associated with source files for
the work, and the source code for shared libraries and dynamically
linked subprograms that the work is specifically designed to require,
such as by intimate data communication or control flow between those
subprograms and other parts of the work.

  The Corresponding Source need not include anything that users
can regenerate automatically from other parts of the Corresponding
Source.

  The Corresponding Source for a work in source code form is that
same work.

  2. Basic Permissions.

  All rights granted under this License are granted for the term of
copyright on the Program, and are irrevocable provided the stated
conditions are met.  This License explicitly affirms your unlimited
permission to run the unmodified Program.  The output from running a
covered work is covered by this License only if the output, given its
content, constitutes a covered work.  This License acknowledges your
rights of fair use or other equivalent, as provided by copyright law.

  You may make, run and propagate covered works that you do not
convey, without conditions so long as your license otherwise remains
in force.  You may convey covered works to others for the sole purpose
of having them make modifications exclusively for you, or provide you
with facilities for running those works, provided that you comply with
the terms of this License in conveying all material for which you do
not control copyright.  Those thus making or running the covered works
for you must do so exclusively on your behalf, under your direction
and control, on terms that prohibit them from making any copies of
your copyrighted material outside their relationship with you.

  Conveying under any other circumstances is permitted solely under
the conditions stated below.  Sublicensing is not allowed; section 10
makes it unnecessary.

  3. Protecting Users' Legal Rights From Anti-Circumvention Law.

  No covered work shall be deemed part of an effective technological
measure under any applicable law fulfilling obligations under article
11 of the WIPO copyright treaty adopted on 20 December 1996, or
similar laws prohibiting or restricting circumvention of such
measures.

  When you convey a covered work, you waive any legal power to forbid
circumvention of technological measures to the extent such circumvention
is effected by exercising rights under this License with respect to
the covered work, and you disclaim any intention to limit operation or
modification of the work as a means of enforcing, against the work's
users, your or third parties' legal rights to forbid circumvention of
technological measures.

  4. Conveying Verbatim Copies.

  You may convey verbatim copies of the Program's source code as you
receive it, in any medium, provided that you conspicuously and
appropriately publish on each copy an appropriate copyright notice;
keep intact all notices stating that this License and any
non-permissive terms added in accord with section 7 apply to the code;
keep intact all notices of the absence of any warranty; and give all
recipients a copy of this License along with the Program.

  You may charge any price or no price for each copy that you convey,
and you may offer support or warranty protection for a fee.

  5. Conveying Modified Source Versions.

  You may convey a work based on the Program, or the modifications to
produce it from the Program, in the form of source code under the
terms of section 4, provided that you also meet all of these conditions:

    a) The work must carry prominent notices stating that you modified
    it, and giving a relevant date.

    b) The work must carry prominent notices stating that it is
    released under this License and any conditions added under section
    7.  This requirement modifies the requirement in section 4 to
    "keep intact all notices".

    c) You must license the entire work, as a whole, under this
    License to anyone who comes into possession of a copy.  This
    License will therefore apply, along with any applicable section 7
    additional terms, to the whole of the work, and all its parts,
    regardless of how they are packaged.  This License gives no
    permission to license the work in any other way, but it does not
    invalidate such permission if you have separately received it.

    d) If the work has interactive user interfaces, each must display
    Appropriate Legal Notices; however, if the Program has interactive
    interfaces that do not display Appropriate Legal Notices, your
    work need not make them do so.

  A compilation of a covered work with other separate and independent
works, which are not by their nature extensions of the covered work,
and which are not combined with it such as to form a larger program,
in or on a volume of a storage or distribution medium, is called an
"aggregate" if the compilation and its resulting copyright are not
used to limit the access or legal rights of the compilation's users
beyond what the individual works permit.  Inclusion of a covered work
in an aggregate does not cause this License to apply to the other
parts of the aggregate.

  6. Conveying Non-Source Forms.

  You may convey a covered work in object code form under the terms
of sections 4 and 5, provided that you also convey the
machine-readable Corresponding Source under the terms of this License,
in one of these ways:

    a) Convey the object code in, or embodied in, a physical product
    (including a physical distribution medium), accompanied by the
    Corresponding Source fixed on a durable physical medium
    customarily used for software interchange.

    b) Convey the object code in, or embodied in, a physical product
    (including a physical distribution medium), accompanied by a
    written offer, valid for at least three years and valid for as
    long as you offer spare parts or customer support for that product
    model, to give anyone who possesses the object code either (1) a
    copy of the Corresponding Source for all the software in the
    product that is covered by this License, on a durable physical
    medium customarily used for software interchange, for a price no
    more than your reasonable cost of physically performing this
    conveying of source, or (2) access to copy the
    Corresponding Source from a network server at no charge.

    c) Convey individual copies of the object code with a copy of the
    written offer to provide the Corresponding Source.  This
    alternative is allowed only occasionally and noncommercially, and
    only if you received the object code with such an offer, in accord
    with subsection 6b.

    d) Convey the object code by offering access from a designated
    place (gratis or for a charge), and offer equivalent access to the
    Corresponding Source in the same way through the same place at no
    further charge.  You need not require recipients to copy the
    Corresponding Source along with the object code.  If the place to
    copy the object code is a network server, the Corresponding Source
    may be on a different server (operated by you or a third party)
    that supports equivalent copying facilities, provided you maintain
    clear directions next to the object code saying where to find the
    Corresponding Source.  Regardless of what server hosts the
    Corresponding Source, you remain obligated to ensure that it is
    available for as long as needed to satisfy these requirements.

    e) Convey the object code using peer-to-peer transmission, provided
    you inform other peers where the object code and Corresponding
    Source of the work are being offered to the general public at no
    charge under subsection 6d.

  A separable portion of the object code, whose source code is excluded
from the Corresponding Source as a System Library, need not be
included in conveying the object code work.

  A "User Product" is either (1) a "consumer product", which means any
tangible personal property which is normally used for personal, family,
or household purposes, or (2) anything designed or sold for incorporation
into a dwelling.  In determining whether a product is a consumer product,
doubtful cases shall be resolved in favor of coverage.  For a particular
product received by a particular user, "normally used" refers to a
typical or common use of that class of product, regardless of the status
of the particular user or of the way in which the particular user
actually uses, or expects or is expected to use, the product.  A product
is a consumer product regardless of whether the product has substantial
commercial, industrial or non-consumer uses, unless such uses represent
the only significant mode of use of the product.

  "Installation Information" for a User Product means any methods,
procedures, authorization keys, or other information required to install
and execute modified versions of a covered work in that User Product from
a modified version of its Corresponding Source.  The information must
suffice to ensure that the continued functioning of the modified object
code is in no case prevented or interfered with solely because
modification has been made.

  If you convey an object code work under this section in, or with, or
specifically for use in, a User Product, and the conveying occurs as
part of a transaction in which the right of possession and use of the
User Product is transferred to the recipient in perpetuity or for a
fixed term (regardless of how the transaction is characterized), the
Corresponding Source conveyed under this section must be accompanied
by the Installation Information.  But this requirement does not apply
if neither you nor any third party retains the ability to install
modified object code on the User Product (for example, the work has
been installed in ROM).

  The requirement to provide Installation Information does not include a
requirement to continue to provide support service, warranty, or updates
for a work that has been modified or installed by the recipient, or for
the User Product in which it has been modified or installed.  Access to a
network may be denied when the modification itself materially and
adversely affects the operation of the network or violates the rules and
protocols for communication across the network.

  Corresponding Source conveyed, and Installation Information provided,
in accord with this section must be in a format that is publicly
documented (and with an implementation available to the public in
source code form), and must require no special password or key for
unpacking, reading or copying.

  7. Additional Terms.

  "Additional permissions" are terms that supplement the terms of this
License by making exceptions from one or more of its conditions.
Additional permissions that are applicable to the entire Program shall
be treated as though they were included in this License, to the extent
that they are valid under applicable law.  If additional permissions
apply only to part of the Program, that part may be used separately
under those permissions, but the entire Program remains governed by
this License without regard to the additional permissions.

  When you convey a copy of a covered work, you may at your option
remove any additional permissions from that copy, or from any part of
it.  (Additional permissions may be written to require their own
removal in certain cases when you modify the work.)  You may place
additional permissions on material, added by you to a covered work,
for which you have or can give appropriate copyright permission.

  Notwithstanding any other provision of this License, for material you
add to a covered work, you may (if authorized by the copyright holders of
that material) supplement the terms of this License with terms:

    a) Disclaiming warranty or limiting liability differently from the
    terms of sections 15 and 16 of this License; or

    b) Requiring preservation of specified reasonable legal notices or
    author attributions in that material or in the Appropriate Legal
    Notices displayed by works containing it; or

    c) Prohibiting misrepresentation of the origin of that material, or
    requiring that modified versions of such material be marked in
    reasonable ways as different from the original version; or

    d) Limiting the use for publicity purposes of names of licensors or
    authors of the material; or

    e) Declining to grant rights under trademark law for use of some
    trade names, trademarks, or service marks; or

    f) Requiring indemnification of licensors and authors of that
    material by anyone who conveys the material (or modified versions of
    it) with contractual assumptions of liability to the recipient, for
    any liability that these contractual assumptions directly impose on
    those licensors and authors.

  All other non-permissive additional terms are considered "further
restrictions" within the meaning of section 10.  If the Program as you
received it, or any part of it, contains a notice stating that it is
governed by this License along with a term that is a further
restriction, you may remove that term.  If a license document contains
a further restriction but permits relicensing or conveying under this
License, you may add to a covered work material governed by the terms
of that license document, provided that the further restriction does
not survive such relicensing or conveying.

  If you add terms to a covered work in accord with this section, you
must place, in the relevant source files, a statement of the
additional terms that apply to those files, or a notice indicating
where to find the applicable terms.

  Additional terms, permissive or non-permissive, may be stated in the
form of a separately written license, or stated as exceptions;
the above requirements apply either way.

  8. Termination.

  You may not propagate or modify a covered work except as expressly
provided under this License.  Any attempt otherwise to propagate or
modify it is void, and will automatically terminate your rights under
this License (including any patent licenses granted under the third
paragraph of section 11).

  However, if you cease all violation of this License, then your
license from a particular copyright holder is reinstated (a)
provisionally, unless and until the copyright holder explicitly and
finally terminates your license, and (b) permanently, if the copyright
holder fails to notify you of the violation by some reasonable means
prior to 60 days after the cessation.

  Moreover, your license from a particular copyright holder is
reinstated permanently if the copyright holder notifies you of the
violation by some reasonable means, this is the first time you have
received notice of violation of this License (for any work) from that
copyright holder, and you cure the violation prior to 30 days after
your receipt of the notice.

  Termination of your rights under this section does not terminate the
licenses of parties who have received copies or rights from you under
this License.  If your rights have been terminated and not permanently
reinstated, you do not qualify to receive new licenses for the same
material under section 10.

  9. Acceptance Not Required for Having Copies.

  You are not required to accept this License in order to receive or
run a copy of the Program.  Ancillary propagation of a covered work
occurring solely as a consequence of using peer-to-peer transmission
to receive a copy likewise does not require acceptance.  However,
nothing other than this License grants you permission to propagate or
modify any covered work.  These actions infringe copyright if you do
not accept this License.  Therefore, by modifying or propagating a
covered work, you indicate your acceptance of this License to do so.

  10. Automatic Licensing of Downstream Recipients.

  Each time you convey a covered work, the recipient automatically
receives a license from the original licensors, to run, modify and
propagate that work, subject to this License.  You are not responsible
for enforcing compliance by third parties with this License.

  An "entity transaction" is a transaction transferring control of an
organization, or substantially all assets of one, or subdividing an
organization, or merging organizations.  If propagation of a covered
work results from an entity transaction, each party to that
transaction who receives a copy of the work also receives whatever
licenses to the work the party's predecessor in interest had or could
give under the previous paragraph, plus a right to possession of the
Corresponding Source of the work from the predecessor in interest, if
the predecessor has it or can get it with reasonable efforts.

  You may not impose any further restrictions on the exercise of the
rights granted or affirmed under this License.  For example, you may
not impose a license fee, royalty, or other charge for exercise of
rights granted under this License, and you may not initiate litigation
(including a cross-claim or counterclaim in a lawsuit) alleging that
any patent claim is infringed by making, using, selling, offering for
sale, or importing the Program or any portion of it.

  11. Patents.

  A "contributor" is a copyright holder who authorizes use under this
License of the Program or a work on which the Program is based.  The
work thus licensed is called the contributor's "contributor version".

  A contributor's "essential patent claims" are all patent claims
owned or controlled by the contributor, whether already acquired or
hereafter acquired, that would be infringed by some manner, permitted
by this License, of making, using, or selling its contributor version,
but do not include claims that would be infringed only as a
consequence of further modification of the contributor version.  For
purposes of this definition, "control" includes the right to grant
patent sublicenses in a manner consistent with the requirements of
this License.

  Each contributor grants you a non-exclusive, worldwide, royalty-free
patent license under the contributor's essential patent claims, to
make, use, sell, offer for sale, import and otherwise run, modify and
propagate the contents of its contributor version.

  In the following three paragraphs, a "patent license" is any express
agreement or commitment, however denominated, not to enforce a patent
(such as an express permission to practice a patent or covenant not to
sue for patent infringement).  To "grant" such a patent license to a
party means to make such an agreement or commitment not to enforce a
patent against the party.

  If you convey a covered work, knowingly relying on a patent license,
and the Corresponding Source of the work is not available for anyone
to copy, free of charge and under the terms of this License, through a
publicly available network server or other readily accessible means,
then you must either (1) cause the Corresponding Source to be so
available, or (2) arrange to deprive yourself of the benefit of the
patent license for this particular work, or (3) arrange, in a manner
consistent with the requirements of this License, to extend the patent
license to downstream recipients.  "Knowingly relying" means you have
actual knowledge that, but for the patent license, your conveying the
covered work in a country, or your recipient's use of the covered work
in a country, would infringe one or more identifiable patents in that
country that you have reason to believe are valid.

  If, pursuant to or in connection with a single transaction or
arrangement, you convey, or propagate by procuring conveyance of, a
covered work, and grant a patent license to some of the parties
receiving the covered work authorizing them to use, propagate, modify
or convey a specific copy of the covered work, then the patent license
you grant is automatically extended to all recipients of the covered
work and works based on it.

  A patent license is "discriminatory" if it does not include within
the scope of its coverage, prohibits the exercise of, or is
conditioned on the non-exercise of one or more of the rights that are
specifically granted under this License.  You may not convey a covered
work if you are a party to an arrangement with a third party that is
in the business of distributing software, under which you make payment
to the third party based on the extent of your activity of conveying
the work, and under which the third party grants, to any of the
parties who would receive the covered work from you, a discriminatory
patent license (a) in connection with copies of the covered work
conveyed by you (or copies made from those copies), or (b) primarily
for and in connection with specific products or compilations that
contain the covered work, unless you entered into that arrangement,
or that patent license was granted, prior to 28 March 2007.

  Nothing in this License shall be construed as excluding or limiting
any implied license or other defenses to infringement that may
otherwise be available to you under applicable patent law.

  12. No Surrender of Others' Freedom.

  If conditions are imposed on you (whether by court order, agreement or
otherwise) that contradict the conditions of this License, they do not
excuse you from the conditions of this License.  If you cannot convey a
covered work so as to satisfy simultaneously your obligations under this
License and any other pertinent obligations, then as a consequence you may
not convey it at all.  For example, if you agree to terms that obligate you
to collect a royalty for further conveying from those to whom you convey
the Program, the only way you could satisfy both those terms and this
License would be to refrain entirely from conveying the Program.

  13. Remote Network Interaction; Use with the GNU General Public License.

  Notwithstanding any other provision of this License, if you modify the
Program, your modified version must prominently offer all users
interacting with it remotely through a computer network (if your version
supports such interaction) an opportunity to receive the Corresponding
Source of your version by providing access to the Corresponding Source
from a network server at no charge, through some standard or customary
means of facilitating copying of software.  This Corresponding Source
shall include the Corresponding Source for any work covered by version 3
of the GNU General Public License that is incorporated pursuant to the
following paragraph.

  Notwithstanding any other provision of this License, you have
permission to link or combine any covered work with a work licensed
under version 3 of the GNU General Public License into a single
combined work, and to convey the resulting work.  The terms of this
License will continue to apply to the part which is the covered work,
but the work with which it is combined will remain governed by version
3 of the GNU General Public License.

  14. Revised Versions of this License.

  The Free Software Foundation may publish revised and/or new versions of
the GNU Affero General Public License from time to time.  Such new versions
will be similar in spirit to the present version, but may differ in detail to
address new problems or concerns.

  Each version is given a distinguishing version number.  If the
Program specifies that a certain numbered version of the GNU Affero General
Public License "or any later version" applies to it, you have the
option of following the terms and conditions either of that numbered
version or of any later version published by the Free Software
Foundation.  If the Program does not specify a version number of the
GNU Affero General Public License, you may choose any version ever published
by the Free Software Foundation.

  If the Program specifies that a proxy can decide which future
versions of the GNU Affero General Public License can be used, that proxy's
public statement of acceptance of a version permanently authorizes you
to choose that version for the Program.

  Later license versions may give you additional or different
permissions.  However, no additional obligations are imposed on any
author or copyright holder as a result of your choosing to follow a
later version.

  15. Disclaimer of Warranty.

  THERE IS NO WARRANTY FOR THE PROGRAM, TO THE EXTENT PERMITTED BY
APPLICABLE LAW.  EXCEPT WHEN OTHERWISE STATED IN WRITING THE COPYRIGHT
HOLDERS AND/OR OTHER PARTIES PROVIDE THE PROGRAM "AS IS" WITHOUT WARRANTY
OF ANY KIND, EITHER EXPRESSED OR IMPLIED, INCLUDING, BUT NOT LIMITED TO,
THE IMPLIED WARRANTIES OF MERCHANTABILITY AND FITNESS FOR A PARTICULAR
PURPOSE.  THE ENTIRE RISK AS TO THE QUALITY AND PERFORMANCE OF THE PROGRAM
IS WITH YOU.  SHOULD THE PROGRAM PROVE DEFECTIVE, YOU ASSUME THE COST OF
ALL NECESSARY SERVICING, REPAIR OR CORRECTION.

  16. Limitation of Liability.

  IN NO EVENT UNLESS REQUIRED BY APPLICABLE LAW OR AGREED TO IN WRITING
WILL ANY COPYRIGHT HOLDER, OR ANY OTHER PARTY WHO MODIFIES AND/OR CONVEYS
THE PROGRAM AS PERMITTED ABOVE, BE LIABLE TO YOU FOR DAMAGES, INCLUDING ANY
GENERAL, SPECIAL, INCIDENTAL OR CONSEQUENTIAL DAMAGES ARISING OUT OF THE
USE OR INABILITY TO USE THE PROGRAM (INCLUDING BUT NOT LIMITED TO LOSS OF
DATA OR DATA BEING RENDERED INACCURATE OR LOSSES SUSTAINED BY YOU OR THIRD
PARTIES OR A FAILURE OF THE PROGRAM TO OPERATE WITH ANY OTHER PROGRAMS),
EVEN IF SUCH HOLDER OR OTHER PARTY HAS BEEN ADVISED OF THE POSSIBILITY OF
SUCH DAMAGES.

  17. Interpretation of Sections 15 and 16.

  If the disclaimer of warranty and limitation of liability provided
above cannot be given local legal effect according to their terms,
reviewing courts shall apply local law that most closely approximates
an absolute waiver of all civil liability in connection with the
Program, unless a warranty or assumption of liability accompanies a
copy of the Program in return for a fee.

                     END OF TERMS AND CONDITIONS

            How to Apply These Terms to Your New Programs

  If you develop a new program, and you want it to be of the greatest
possible use to the public, the best way to achieve this is to make it
free software which everyone can redistribute and change under these terms.

  To do so, attach the following notices to the program.  It is safest
to attach them to the start of each source file to most effectively
state the exclusion of warranty; and each file should have at least
the "copyright" line and a pointer to where the full notice is found.

    <one line to give the program's name and a brief idea of what it does.>
    Copyright (C) <year>  <name of author>

    This program is free software: you can redistribute it and/or modify
    it under the terms of the GNU Affero General Public License as published
    by the Free Software Foundation, either version 3 of the License, or
    (at your option) any later version.

    This program is distributed in the hope that it will be useful,
    but WITHOUT ANY WARRANTY; without even the implied warranty of
    MERCHANTABILITY or FITNESS FOR A PARTICULAR PURPOSE.  See the
    GNU Affero General Public License for more details.

    You should have received a copy of the GNU Affero General Public License
    along with this program.  If not, see <https://www.gnu.org/licenses/>.

Also add information on how to contact you by electronic and paper mail.

  If your software can interact with users remotely through a computer
network, you should also make sure that it provides a way for users to
get its source.  For example, if your program is a web application, its
interface could display a "Source" link that leads users to an archive
of the code.  There are many ways you could offer source, and different
solutions will be better for different programs; see section 13 for the
specific requirements.

  You should also get your employer (if you work as a programmer) or school,
if any, to sign a "copyright disclaimer" for the program, if necessary.
For more information on this, and how to apply and follow the GNU AGPL, see
<https://www.gnu.org/licenses/>.<|MERGE_RESOLUTION|>--- conflicted
+++ resolved
@@ -1,8 +1,4 @@
-<<<<<<< HEAD
-                    GNU AFFERO GENERAL PUBLIC LICENSE
-=======
 GNU AFFERO GENERAL PUBLIC LICENSE
->>>>>>> f502c3ae
                        Version 3, 19 November 2007
 
  Copyright (C) 2007 Free Software Foundation, Inc. <https://fsf.org/>
