[metadata]
name = pyscope
version = attr: pyscope.__version__
author = Walter Golay
author_email = wgolay@cfa.harvard.edu
project_urls =
    Source = https://github.com/macro-consortium/pyscope
    Documentation = https://pyscope.readthedocs.io/en/latest/
description = A python package for controlling small optical telescopes
long_description = file: README.rst
long_description_content_type = text/x-rst
keywords = astronomy, astrophysics, telescope, astrophotography, astrometry, photometry, python, automation, ascom, astropy, observatory, observatory automation
license = AGPLv3
classifiers =
    Development Status :: 4 - Beta
    Intended Audience :: Developers
    Intended Audience :: End Users/Desktop
    Intended Audience :: Other Audience
    Intended Audience :: Science/Research
    Intended Audience :: Education
    License :: OSI Approved :: GNU Affero General Public License v3 or later (AGPLv3+)
    Natural Language :: English
    Operating System :: Microsoft :: Windows
    Operating System :: OS Independent
    Programming Language :: Python :: 3.12
    Topic :: Education
    Topic :: Scientific/Engineering :: Astronomy
    Topic :: Scientific/Engineering :: Image Processing

[options]
packages = find:
python_requires = >=3.12
zip_safe = False
include_package_data = True
install_requires = file: requirements.txt

[options.entry_points]
console_scripts =
    init-queue = pyscope.telrun.init_queue:init_queue_cli
    init-telrun-dir = pyscope.telrun.init_dirs:init_telrun_dir_cli
    exoplanet-transits = pyscope.telrun.exoplanet_transits:exoplanet_transits_cli
    mk-mosaic-schedule = pyscope.telrun.mk_mosaic_schedule:mk_mosaic_schedule_cli
    rst = pyscope.telrun.rst:rst_cli
    survey-builder = pyscope.telrun.survey_builder:survey_builder_cli
    schedule-report = pyscope.telrun.reports:schedule_report_cli
    summary-report = pyscope.telrun.reports:summary_report_cli
    schedtel = pyscope.telrun.schedtel:schedtel_cli
    plot-schedule-gantt = pyscope.telrun.schedtel:plot_schedule_gantt_cli
    start-telrun-operator = pyscope.telrun.startup:start_telrun_operator_cli
    fitslist = pyscope.reduction.fitslist:fitslist_cli
    collect-calibration-set = pyscope.observatory.collect_calibration_set:collect_calibration_set_cli
    reduce-calibration-set = pyscope.reduction.reduce_calibration_set:reduce_calibration_set_cli
    avg-fits = pyscope.reduction.avg_fits:avg_fits_cli
    ccd-calib = pyscope.reduction.ccd_calib:ccd_calib_cli
    calib-images = pyscope.reduction.calib_images:calib_images_cli
    astrometry-net-wcs = pyscope.reduction.astrometry_net_wcs:astrometry_net_wcs_cli
    maxim-pinpoint-wcs = pyscope.reduction.maxim_pinpoint_wcs:maxim_pinpoint_wcs_cli
    pinpoint-wcs = pyscope.reduction.pinpoint_wcs:pinpoint_wcs_cli
    twirl-wcs = pyscope.reduction.twirl_wcs:twirl_wcs_cli
    detect-sources-photutils = pyscope.analysis.detect_sources_photutils:detect_sources_photutils_cli
    calc-zmag = pyscope.analysis.calc_zmag:calc_zmag_cli

[options.extras_require]
docs =
    sphinx==8.0.2
    sphinx-astropy[confv2]==1.9.1
    sphinx-favicon==1.0.1

tests =
    pytest==8.1.1
    pytest-cov==5.0.0
    pytest-doctestplus==1.2.1

dev =
    black==24.8.0
    docutils==0.20.1
    esbonio==0.16.4
    isort==5.13.2
    pre-commit==3.8.0
    pytest==8.1.1
    pytest-cov==5.0.0
<<<<<<< HEAD
    pytest-order==1.0.1
    sphinx==8.0.2
=======
    pytest-order==1.3.0
    rstcheck==6.2.1
    sphinx==7.2.6
>>>>>>> fdc89a0c
    sphinx-astropy[confv2]==1.9.1
    sphinx-favicon==1.0.1<|MERGE_RESOLUTION|>--- conflicted
+++ resolved
@@ -79,13 +79,7 @@
     pre-commit==3.8.0
     pytest==8.1.1
     pytest-cov==5.0.0
-<<<<<<< HEAD
-    pytest-order==1.0.1
     sphinx==8.0.2
-=======
     pytest-order==1.3.0
-    rstcheck==6.2.1
-    sphinx==7.2.6
->>>>>>> fdc89a0c
     sphinx-astropy[confv2]==1.9.1
     sphinx-favicon==1.0.1