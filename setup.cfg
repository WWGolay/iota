--- conflicted
+++ resolved
@@ -73,16 +73,9 @@
     pytest==8.3.3
 
 dev =
-<<<<<<< HEAD
+    docutils==0.21.2
     black==24.10.0
-    build==1.2.1
-    docutils==0.20.1
-    esbonio==0.16.4
-=======
-    docutils==0.21.2
-    black==24.8.0
     esbonio==0.16.5
->>>>>>> ccc6e823
     isort==5.13.2
     pytest-cov==6.0.0
     pytest==8.3.3
