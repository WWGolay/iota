<<<<<<< HEAD
alpyca == 2.0.4
astroplan == 0.10
astropy == 6.1.4
=======
# alpyca == 2.0.4 # not in conda
astropy == 6.1.2
>>>>>>> 30be7ad1
astroquery == 0.4.7
astroscrappy == 1.2.0
ccdproc == 2.4.2
click == 8.1.7
cmcrameri == 1.9
markdown == 3.6
matplotlib == 3.9.1
numpy == 2.1.1
oschmod == 0.3.12
paramiko == 3.4.1
photutils == 1.13.0
prettytable == 3.11.0
pywin32 == 306;platform_system=='Windows'
scikit-image == 0.24.0
scipy == 1.14.1
smplotlib == 0.0.9
timezonefinder == 6.5.2
tqdm == 4.66.5
# twirl == 0.4.2<|MERGE_RESOLUTION|>--- conflicted
+++ resolved
@@ -1,11 +1,6 @@
-<<<<<<< HEAD
-alpyca == 2.0.4
 astroplan == 0.10
 astropy == 6.1.4
-=======
 # alpyca == 2.0.4 # not in conda
-astropy == 6.1.2
->>>>>>> 30be7ad1
 astroquery == 0.4.7
 astroscrappy == 1.2.0
 ccdproc == 2.4.2
